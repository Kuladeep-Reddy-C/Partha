# Logs
logs
*.log
npm-debug.log*
yarn-debug.log*
yarn-error.log*
pnpm-debug.log*
lerna-debug.log*

node_modules
dist
dist-ssr
*.local

# Editor directories and files
.vscode/*
!.vscode/extensions.json
.idea
.DS_Store
*.suo
*.ntvs*
*.njsproj
*.sln
*.sw?
<<<<<<< HEAD
.env
=======

.env
>>>>>>> aaa3cce2
<|MERGE_RESOLUTION|>--- conflicted
+++ resolved
@@ -22,9 +22,4 @@
 *.njsproj
 *.sln
 *.sw?
-<<<<<<< HEAD
-.env
-=======
-
-.env
->>>>>>> aaa3cce2
+.env 